--- conflicted
+++ resolved
@@ -1,11 +1,6 @@
 [package]
-<<<<<<< HEAD
-name = "kaspa-cpu-miner"
-version = "0.2.1"
-=======
 name = "kaspa-miner"
 version = "0.2.3"
->>>>>>> 037e2f6f
 edition = "2021"
 license = "MIT/Apache-2.0"
 authors = ["Elichai <elichai.turkel@gmail.com>"]
@@ -35,20 +30,12 @@
 blake2b_simd = "1.0.0"
 clap = { version = "4", features = ["derive", "color"] }
 log = "0.4"
-<<<<<<< HEAD
-env_logger = "0.9"
-# keccak = { version = "0.1", optional = true }
-keccak = { version = "0.1" }
-parking = { package = "parking_lot", version = "0.12", optional = true }
-shuttle = { version = "0.3", optional = true }
-chrono = "0.4.26"
-=======
 env_logger = "0.10"
 arc-swap = "1.6.0"
 keccak = { version = "0.1", optional = true }
 parking = { package = "parking_lot", version = "0.12", optional = true }
 shuttle = { version = "0.6", optional = true }
->>>>>>> 037e2f6f
+chrono = "0.4.26"
 
 [features]
 default = ["keccak?/asm"]
@@ -57,13 +44,8 @@
 no-asm = []
 # no-asm = ["keccak"]
 
-<<<<<<< HEAD
-# [target.'cfg(target_os = "windows")'.dependencies]
-# keccak = "0.1"
-=======
 [target.'cfg(not(target_arch = "x86_64"))'.dependencies]
 keccak = "0.1"
->>>>>>> 037e2f6f
 
 [profile.release]
 lto = true
