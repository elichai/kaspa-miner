--- conflicted
+++ resolved
@@ -38,19 +38,7 @@
         self.client_send(GetBlockTemplateRequestMessage { pay_address: self.miner_address.clone() }).await
     }
 
-<<<<<<< HEAD
-    pub async fn listen(
-        &mut self,
-        num_threads: usize,
-        cuda_device: Vec<u16>,
-        workload: Vec<f32>,
-        workload_absolute: bool,
-    ) -> Result<(), Error> {
-        let mut miner =
-            MinerManager::new(self.send_channel.clone(), num_threads, cuda_device, workload, workload_absolute);
-=======
     pub async fn listen(&mut self, miner: &mut MinerManager) -> Result<(), Error> {
->>>>>>> 3fc04e13
         while let Some(msg) = self.stream.message().await? {
             match msg.payload {
                 Some(payload) => self.handle_message(payload, miner).await?,
